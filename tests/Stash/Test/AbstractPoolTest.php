<?php

/*
 * This file is part of the Stash package.
 *
 * (c) Robert Hafner <tedivm@tedivm.com>
 *
 * For the full copyright and license information, please view the LICENSE
 * file that was distributed with this source code.
 */

namespace Stash\Test;

use Stash\Exception\InvalidArgumentException;
use Stash\Pool;
use Stash\Driver\Ephemeral;
use Stash\Test\Stubs\LoggerStub;
use Stash\Test\Stubs\DriverExceptionStub;

/**
 * @package Stash
 * @author  Robert Hafner <tedivm@tedivm.com>
 */
class AbstractPoolTest extends \PHPUnit_Framework_TestCase
{
    protected $data = array(array('test', 'test'));
    protected $multiData = array('key' => 'value',
        'key1' => 'value1',
        'key2' => 'value2',
        'key3' => 'value3');

    protected $poolClass = '\Stash\Pool';

    public function testSetDriver()
    {
        $pool = $this->getTestPool();

        $stash = $pool->getItem('test');
        $this->assertAttributeInstanceOf('Stash\Driver\Ephemeral', 'driver', $stash, 'set driver is pushed to new stash objects');
    }

    public function testSetItemClass()
    {
        $mockItem = $this->getMock('Stash\Interfaces\ItemInterface');
        $mockClassName = get_class($mockItem);
        $pool = $this->getTestPool();

        $this->assertTrue($pool->setItemClass($mockClassName));
        $this->assertAttributeEquals($mockClassName, 'itemClass', $pool);
    }

    public function testGetItem()
    {
        $pool = $this->getTestPool();

        $stash = $pool->getItem('base', 'one');
        $this->assertInstanceOf('Stash\Item', $stash, 'getItem returns a Stash\Item object');

        $stash->set($this->data)->save();
        $storedData = $stash->get();
        $this->assertEquals($this->data, $storedData, 'getItem returns working Stash\Item object');

        $key = $stash->getKey();
        $this->assertEquals('base/one', $key, 'Pool sets proper Item key.');

        $pool->setNamespace('TestNamespace');
        $item = $pool->getItem(array('test', 'item'));

        $this->assertAttributeEquals('TestNamespace', 'namespace', $item, 'Pool sets Item namespace.');
    }

    public function testSaveItem()
    {
        $pool = $this->getTestPool();

        $item = $pool->getItem('base', 'one');
        $this->assertInstanceOf('Stash\Item', $item, 'getItem returns a Stash\Item object');

        $key = $item->getKey();
        $this->assertEquals('base/one', $key, 'Pool sets proper Item key.');

        $item->set($this->data);
        $this->assertEquals($pool, $pool->save($item), 'Pool->save() returns pool instance.');
        $storedData = $item->get();
        $this->assertEquals($this->data, $storedData, 'Pool->save() returns proper data on passed Item.');

        $item = $pool->getItem('base', 'one');
        $storedData = $item->get();
        $this->assertEquals($this->data, $storedData, 'Pool->save() returns proper data on new Item instance.');

        $pool->setNamespace('TestNamespace');
        $item = $pool->getItem(array('test', 'item'));

        $this->assertAttributeEquals('TestNamespace', 'namespace', $item, 'Pool sets Item namespace.');
    }

    public function testCommit()
    {
        $pool = $this->getTestPool();
        $this->assertTrue($pool->commit());
    }


    /**
     * @expectedException InvalidArgumentException
     * @expectedExceptionMessage Item constructor requires a key.
     */
    public function testGetItemInvalidKey()
    {
        $pool = $this->getTestPool();
        $item = $pool->getItem();
    }

    /**
     * @expectedException InvalidArgumentException
     * @expectedExceptionMessage Invalid or Empty Node passed to getItem constructor.
     */
    public function testGetItemInvalidKeyMissingNode()
    {
        $pool = $this->getTestPool();
        $item = $pool->getItem('This/Test//Fail');
    }

    public function testGetItems()
    {
        $pool = $this->getTestPool();

        $keys = array_keys($this->multiData);

        $cacheIterator = $pool->getItems($keys);
        $keyData = $this->multiData;
        foreach ($cacheIterator as $key => $stash) {
            $this->assertTrue($stash->isMiss(), 'new Cache in iterator is empty');
            $stash->set($keyData[$key])->save();
            unset($keyData[$key]);
        }
        $this->assertCount(0, $keyData, 'all keys are accounted for the in cache iterator');

<<<<<<< HEAD
        $cacheIterator = $pool->getItems($keys);
        foreach ($cacheIterator as $stash) {
            $key = $stash->getKey();
=======
        $cacheIterator = $pool->getItemIterator($keys);
        foreach ($cacheIterator as $key => $stash) {
            $this->assertEquals($key, $stash->getKey(), 'Item key is not equals key in iterator');
>>>>>>> 061fb3e8
            $data = $stash->get($key);
            $this->assertEquals($this->multiData[$key], $data, 'data put into the pool comes back the same through iterators.');
        }
    }

    public function testDeleteItems()
    {
        $pool = $this->getTestPool();

        $keys = array_keys($this->multiData);

        $cacheIterator = $pool->getItems($keys);
        $keyData = $this->multiData;
        foreach ($cacheIterator as $stash) {
            $key = $stash->getKey();
            $this->assertTrue($stash->isMiss(), 'new Cache in iterator is empty');
            $stash->set($keyData[$key])->save();
            unset($keyData[$key]);
        }
        $this->assertCount(0, $keyData, 'all keys are accounted for the in cache iterator');

        $cacheIterator = $pool->getItems($keys);
        foreach ($cacheIterator as $item) {
            $key = $item->getKey();
            $data = $item->get($key);
            $this->assertEquals($this->multiData[$key], $data, 'data put into the pool comes back the same through iterators.');
        }

        $this->assertEquals($pool, $pool->deleteItems($keys), 'deleteItems returns Pool class.');
        $cacheIterator = $pool->getItems($keys);
        foreach ($cacheIterator as $item) {
            $this->assertTrue($item->isMiss(), 'data cleared using deleteItems is removed from the cache.');
        }
    }



    public function testFlushCache()
    {
        $pool = $this->getTestPool();

        $stash = $pool->getItem('base', 'one');
        $stash->set($this->data)->save();
        $this->assertTrue($pool->flush(), 'flush returns true');

        $stash = $pool->getItem('base', 'one');
        $this->assertNull($stash->get(), 'clear removes item');
        $this->assertTrue($stash->isMiss(), 'flush causes cache miss');
    }

    public function testPurgeCache()
    {
        $pool = $this->getTestPool();

        $stash = $pool->getItem('base', 'one');
        $stash->set($this->data)->expiresAfter(-600)->save();
        $this->assertTrue($pool->purge(), 'purge returns true');

        $stash = $pool->getItem('base', 'one');
        $this->assertNull($stash->get(), 'purge removes item');
        $this->assertTrue($stash->isMiss(), 'purge causes cache miss');
    }

    public function testNamespacing()
    {
        $pool = $this->getTestPool();

        $this->assertAttributeEquals(null, 'namespace', $pool, 'Namespace starts empty.');
        $this->assertTrue($pool->setNamespace('TestSpace'), 'setNamespace returns true.');
        $this->assertAttributeEquals('TestSpace', 'namespace', $pool, 'setNamespace sets the namespace.');
        $this->assertEquals('TestSpace', $pool->getNamespace(), 'getNamespace returns current namespace.');

        $this->assertTrue($pool->setNamespace(), 'setNamespace returns true when setting null.');
        $this->assertAttributeEquals(null, 'namespace', $pool, 'setNamespace() empties namespace.');
        $this->assertFalse($pool->getNamespace(), 'getNamespace returns false when no namespace is set.');
    }

    /**
     * @expectedException InvalidArgumentException
     * @expectedExceptionMessage Namespace must be alphanumeric.
     */
    public function testInvalidNamespace()
    {
        $pool = $this->getTestPool();
        $pool->setNamespace('!@#$%^&*(');
    }

    public function testgetItemArrayConversion()
    {
        $pool = $this->getTestPool();

        $cache = $pool->getItem(array('base', 'one'));
        $this->assertEquals($cache->getKey(), 'base/one');
    }

    public function testSetLogger()
    {
        $pool = $this->getTestPool();

        $driver = new DriverExceptionStub();
        $pool->setDriver($driver);

        $logger = new LoggerStub();
        $pool->setLogger($logger);

        $this->assertAttributeInstanceOf('Stash\Test\Stubs\LoggerStub', 'logger', $pool, 'setLogger injects logger into Item.');
    }

    public function testLoggerFlush()
    {
        $pool = $this->getTestPool();

        $driver = new DriverExceptionStub();
        $pool->setDriver($driver);

        $logger = new LoggerStub();
        $pool->setLogger($logger);

        // triggerlogging
        $pool->flush();

        $this->assertInstanceOf('Stash\Test\Exception\TestException',
            $logger->lastContext['exception'], 'Logger was passed exception in event context.');

        $this->assertTrue(strlen($logger->lastMessage) > 0, 'Logger message set after "get" exception.');
        $this->assertEquals('critical', $logger->lastLevel, 'Exceptions logged as critical.');
    }

    public function testLoggerPurge()
    {
        $pool = $this->getTestPool();

        $driver = new DriverExceptionStub();
        $pool->setDriver($driver);

        $logger = new LoggerStub();
        $pool->setLogger($logger);

        // triggerlogging
        $pool->purge();

        $this->assertInstanceOf('Stash\Test\Exception\TestException',
            $logger->lastContext['exception'], 'Logger was passed exception in event context.');
        $this->assertTrue(strlen($logger->lastMessage) > 0, 'Logger message set after "set" exception.');
        $this->assertEquals('critical', $logger->lastLevel, 'Exceptions logged as critical.');
    }

    /**
     * @return \Stash\Pool
     */
    protected function getTestPool()
    {
        return new $this->poolClass();
    }
}<|MERGE_RESOLUTION|>--- conflicted
+++ resolved
@@ -136,15 +136,9 @@
         }
         $this->assertCount(0, $keyData, 'all keys are accounted for the in cache iterator');
 
-<<<<<<< HEAD
-        $cacheIterator = $pool->getItems($keys);
-        foreach ($cacheIterator as $stash) {
-            $key = $stash->getKey();
-=======
-        $cacheIterator = $pool->getItemIterator($keys);
+        $cacheIterator = $pool->getItems($keys);
         foreach ($cacheIterator as $key => $stash) {
             $this->assertEquals($key, $stash->getKey(), 'Item key is not equals key in iterator');
->>>>>>> 061fb3e8
             $data = $stash->get($key);
             $this->assertEquals($this->multiData[$key], $data, 'data put into the pool comes back the same through iterators.');
         }
