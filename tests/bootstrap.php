<?php

/*
 * This file is part of the Stash package.
 *
 * (c) Robert Hafner <tedivm@tedivm.com>
 *
 * For the full copyright and license information, please view the LICENSE
 * file that was distributed with this source code.
 */

define('TESTING', true);// this is basically used by the StashArray driver to decide if "isEnabled()" should return
                        // true, since the Array driver is not meant for production use, just testing. We should not
                        // use this anywhere else in the project since that would defeat the point of testing.
error_reporting(-1);

<<<<<<< HEAD
date_default_timezone_set('UTC');
=======
>>>>>>> c09aac2a

$filename = __DIR__ .'/../vendor/autoload.php';

if (!file_exists($filename)) {
    echo "~~~~~~~~~~~~~~~~~~~~~~~~~~~~~~~~~~~~~~~~~~~~~~~~~~~~~~~~~~~~~~~~~~" . PHP_EOL;
    echo " You need to execute `composer install` before running the tests. " . PHP_EOL;
    echo "         Vendors are required for complete test execution.        " . PHP_EOL;
    echo "~~~~~~~~~~~~~~~~~~~~~~~~~~~~~~~~~~~~~~~~~~~~~~~~~~~~~~~~~~~~~~~~~~" . PHP_EOL . PHP_EOL;
    $filename = __DIR__ .'/../autoload.php';
}

$loader = require $filename;
$loader->add('Stash\\Test', __DIR__);<|MERGE_RESOLUTION|>--- conflicted
+++ resolved
@@ -14,10 +14,7 @@
                         // use this anywhere else in the project since that would defeat the point of testing.
 error_reporting(-1);
 
-<<<<<<< HEAD
 date_default_timezone_set('UTC');
-=======
->>>>>>> c09aac2a
 
 $filename = __DIR__ .'/../vendor/autoload.php';
 
