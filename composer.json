--- conflicted
+++ resolved
@@ -25,22 +25,13 @@
     }
   ],
   "require": {
-<<<<<<< HEAD
-    "php": ">=5.4.0",
+    "php": "^5.4|^7.0",
     "psr/cache": "~1.0"
   },
   "require-dev": {
     "fabpot/php-cs-fixer": "^1.9",
     "phpunit/phpunit": "4.8.*",
-    "satooshi/php-coveralls": "dev-master"
-=======
-    "php": "^5.4|^7.0"
-  },
-  "require-dev": {
-    "fabpot/php-cs-fixer": "^1.9",
-    "phpunit/phpunit": "4.7.*",
     "satooshi/php-coveralls": "1.0.*"
->>>>>>> 3489b13b
   },
   "autoload": {
     "psr-4": {
