--- conflicted
+++ resolved
@@ -54,13 +54,6 @@
             $options['servers'] = array('127.0.0.1', 11211);
         }
 
-<<<<<<< HEAD
-=======
-        if (!is_array($options['servers'])) {
-            throw new InvalidArgumentException('Server list required to be an array.');
-        }
-
->>>>>>> 5f6d7e29
         if (is_scalar($options['servers'][0])) {
             $servers = array($options['servers']);
         } else {
@@ -78,11 +71,7 @@
         } elseif (class_exists('Memcache', false) && $extension != 'memcached') {
             $this->memcache = new SubMemcache();
         } else {
-<<<<<<< HEAD
             return;
-=======
-            throw new RuntimeException('Unable to load either memcache extension.');
->>>>>>> 5f6d7e29
         }
 
         if ($this->memcache->initialize($servers, $options)) {
@@ -104,15 +93,10 @@
      */
     public function getData($key)
     {
-<<<<<<< HEAD
         if(!$this->canEnable())
             return false;
 
-        $keyString = $this->makeKeyString($key);
-        return $this->memcache->get($keyString);
-=======
         return $this->memcache->get($this->makeKeyString($key));
->>>>>>> 5f6d7e29
     }
 
     /**
@@ -124,15 +108,10 @@
      */
     public function storeData($key, $data, $expiration)
     {
-<<<<<<< HEAD
         if(!$this->canEnable())
             return false;
 
-        $keyString = $this->makeKeyString($key);
-        return $this->memcache->set($keyString, $data, $expiration);
-=======
         return $this->memcache->set($this->makeKeyString($key), $data, $expiration);
->>>>>>> 5f6d7e29
     }
 
     /**
@@ -199,16 +178,11 @@
 
     public function canEnable()
     {
-<<<<<<< HEAD
         return isset($this->memcache) ? $this->memcache->canEnable() : false;
     }
 
     public function isAvailable()
     {
         return isset($this->memcache) ? $this->memcache->isAvailable() : false;
-=======
-        // todo find a better way
-        return $this->memcache->canEnable();
->>>>>>> 5f6d7e29
     }
 }