--- conflicted
+++ resolved
@@ -35,22 +35,13 @@
      */
     public function __construct(array $options = array())
     {
-<<<<<<< HEAD
         if (!isset($options['handlers']) || !is_array($options['handlers']) || count($options['handlers']) < 1) {
             return;
-=======
-        if (!isset($options['handlers']) || !is_array($options['handlers'])) {
-            throw new InvalidArgumentException('This handler requires secondary handlers to run.');
->>>>>>> 5f6d7e29
         }
 
         foreach ($options['handlers'] as $handler) {
             if (!(is_object($handler) && $handler instanceof HandlerInterface)) {
-<<<<<<< HEAD
                 continue;
-=======
-                throw new RuntimeException('Handler objects are expected to implement Stash\Handler');
->>>>>>> 5f6d7e29
             }
 
             if ($handler->canEnable()) {
